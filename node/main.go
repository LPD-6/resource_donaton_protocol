// node main
package main

import (
	"encoding/json"
	"fmt"
	"log"
	"math/rand"
	"net"
	"os"
	"os/signal"
	"sync"
	"syscall"
	"time"

	"github.com/LPD-6/resource_donaton_protocol/m/utils"
)

const (
	coordinatorAddress = "localhost:5000"
	maxConcurrentTasks = 3
)

func generateNodeID() string {
	rng := rand.New(rand.NewSource(time.Now().UnixNano()))
	return fmt.Sprintf("node-%d", rng.Intn(10000)) // Unique random node ID
}

var (
	shutdown = make(chan struct{})
)

func main() {
	log.SetFlags(log.Ldate | log.Ltime | log.Lshortfile)

	nodeID := generateNodeID()
	conn, err := net.Dial("tcp", coordinatorAddress)
	if err != nil {
		log.Printf("ERROR: failed to connect to coordinator: %v", err)
		return
	}
	defer conn.Close()

	log.Printf("INFO: node %s connected to coordinator", nodeID)

	encoder := json.NewEncoder(conn)
	if err := encoder.Encode(nodeID); err != nil {
		log.Printf("ERROR: failed to register node: %v", err)
		return
	}

	var wg sync.WaitGroup
	wg.Add(1)

	// Signal handler for graceful shutdown
	go func() {
		sig := make(chan os.Signal, 1)
		signal.Notify(sig, os.Interrupt, syscall.SIGTERM)
		<-sig
		close(shutdown)
		conn.Close()
		log.Printf("INFO: node %s shutting down gracefully", nodeID)
		wg.Done()
	}()

<<<<<<< HEAD
	// Continuously listen for tasks
	go func() {
		defer wg.Done()
		for {
			var task utils.Task
			if err := decoder.Decode(&task); err != nil {
				if err.Error() == "EOF" {
					log.Printf("Node %s received termination message. Shutting down.", nodeID)
					return
				} else if task.ID == utils.TerminationMessage {
					log.Printf("Node %s received termination message. Shutting down.", nodeID)
					return
				}
				log.Printf("Error receiving task: %v", err)
				return
			}

			log.Printf("Processing task %s", task.ID)
			sorted := utils.MergeSort(task.Array)

			// Send result back to coordinator
			result := utils.Result{TaskID: task.ID, SortedChunk: sorted}
			if err := encoder.Encode(result); err != nil {
				log.Printf("Failed to send result: %v", err)
				return
			}

			log.Printf("Completed task %s", task.ID)
=======
	// Continuously send heartbeats
	go func() {
		ticker := time.NewTicker(5 * time.Second)
		defer ticker.Stop()
		for {
			select {
			case <-ticker.C:
				encoder := json.NewEncoder(conn)
				if err := encoder.Encode(struct {
					Type string
				}{
					Type: "heartbeat",
				}); err != nil {
					log.Printf("ERROR: error sending heartbeat: %v", err)
				}
			case <-shutdown:
				return
			}
		}
	}()

	// Process tasks concurrently
	taskChan := make(chan utils.Task, maxConcurrentTasks)
	go func() {
		for task := range taskChan {
			// Process task
			sorted := utils.MergeSort(task.Array)

			// Send result back to coordinator
			result := utils.Result{TaskID: task.ID, SortedChunk: sorted}
			encoder := json.NewEncoder(conn)
			if err := encoder.Encode(result); err != nil {
				log.Printf("ERROR: error sending result: %v", err)
			}
			log.Printf("INFO: completed task %s", task.ID)
>>>>>>> 8fb424f2
		}
	}()

	// Receive tasks
	decoder := json.NewDecoder(conn)
	for {
		var task utils.Task
		if err := decoder.Decode(&task); err != nil {
			log.Printf("ERROR: error receiving task: %v", err)
			continue
		}

		// Assign task to processing channel
		select {
		case taskChan <- task:
			log.Printf("INFO: received task %s", task.ID)
		default:
			log.Printf("WARN: task %s dropped due to full task queue", task.ID)
		}
	}
}<|MERGE_RESOLUTION|>--- conflicted
+++ resolved
@@ -62,8 +62,6 @@
 		log.Printf("INFO: node %s shutting down gracefully", nodeID)
 		wg.Done()
 	}()
-
-<<<<<<< HEAD
 	// Continuously listen for tasks
 	go func() {
 		defer wg.Done()
@@ -92,43 +90,6 @@
 			}
 
 			log.Printf("Completed task %s", task.ID)
-=======
-	// Continuously send heartbeats
-	go func() {
-		ticker := time.NewTicker(5 * time.Second)
-		defer ticker.Stop()
-		for {
-			select {
-			case <-ticker.C:
-				encoder := json.NewEncoder(conn)
-				if err := encoder.Encode(struct {
-					Type string
-				}{
-					Type: "heartbeat",
-				}); err != nil {
-					log.Printf("ERROR: error sending heartbeat: %v", err)
-				}
-			case <-shutdown:
-				return
-			}
-		}
-	}()
-
-	// Process tasks concurrently
-	taskChan := make(chan utils.Task, maxConcurrentTasks)
-	go func() {
-		for task := range taskChan {
-			// Process task
-			sorted := utils.MergeSort(task.Array)
-
-			// Send result back to coordinator
-			result := utils.Result{TaskID: task.ID, SortedChunk: sorted}
-			encoder := json.NewEncoder(conn)
-			if err := encoder.Encode(result); err != nil {
-				log.Printf("ERROR: error sending result: %v", err)
-			}
-			log.Printf("INFO: completed task %s", task.ID)
->>>>>>> 8fb424f2
 		}
 	}()
 
